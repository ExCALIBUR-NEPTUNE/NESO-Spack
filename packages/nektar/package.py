--- conflicted
+++ resolved
@@ -31,11 +31,6 @@
     variant("fftw", default=True, description="Builds with fftw support")
     variant("arpack", default=True, description="Builds with arpack support")
     variant("tinyxml", default=True, description="Builds with external tinyxml support")
-<<<<<<< HEAD
-    variant("hdf5", default=False, description="Builds with hdf5 support (conflicts with builtin?)")
-    variant("vtk", default=False, description="Build FieldConvert with VTK libraries")
-    variant("scotch", default=True, description="Builds with scotch partitioning support")
-=======
     variant(
         "hdf5",
         default=False,
@@ -44,7 +39,9 @@
     variant(
         "scotch", default=True, description="Builds with scotch partitioning support"
     )
->>>>>>> 97e1487b
+    variant(
+        "vtk", default=False, description="Build FieldConvert with VTK libraries"
+    )
     variant("demos", default=False, description="Build demonstration codes")
     variant("python", default=True, description="Enable python support")
     # Solver variants
