--- conflicted
+++ resolved
@@ -67,18 +67,8 @@
     def cmake_args(self):
         args = []
         if not "+build_tests" in self.spec:
-<<<<<<< HEAD
-            args.append("-DENABLE_NESO_PARTICLES_TESTS=OFF")
-=======
             args.append("-DNESO_PARTICLES_ENABLE_TESTS=OFF")
-        if "+nvcxx" in self.spec:
-            args.append("-DNESO_PARTICLES_DEVICE_TYPE=GPU")
-            if "^hipsycl" in self.spec:
-                args.append("-DHIPSYCL_TARGETS=cuda-nvcxx")
-            elif "^adaptivecpp" in self.spec:
-                args.append("-DACPP_TARGETS=cuda-nvcxx")
 
->>>>>>> 75b28b57
         if "+petsc" in self.spec:
             args.append("-DNESO_PARTICLES_ENABLE_PETSC=ON")
 
