# Copyright 2013-2022 Lawrence Livermore National Security, LLC and other
# Spack Project Developers. See the top-level COPYRIGHT file for details.
#
# SPDX-License-Identifier: (Apache-2.0 OR MIT)

from os import environ
from spack.package import *
from spack.error import SpecError
import spack
from warnings import warn


def _validate_sanitizer_variant(pkg_name, variant_name, values):
    """Checks that the combination of sanitizer types is valid."""
    if "none" in values and len(values) > 1:
        raise SpecError(
            "sanitizer variant value 'none' can not be combined with any other values."
        )
    if "thread" in values and (
        "address" in values or "leak" in values or "memory" in values
    ):
        raise SpecError(
            "'thread' sanitizer can not be combined with 'address', 'leak', or 'memory' sanitizers"
        )
    if "memory" in values and ("address" in values or "leak" in values):
        raise SpecError(
            "'memory' sanitizer can not be combined with 'address' or 'leak' sanitizers"
        )


def _get_pkg_versions(pkg_name):
    """Get a list of 'safe' (already checksummed) available versions of a Spack package
    Equivalent to 'spack versions <pkg_name>' on the command line"""
    pkg_spec = spack.spec.Spec(pkg_name)
    spack_version = spack.spack_version_info
    if spack_version[1] <= 20:
        pkg_cls = spack.repo.path.get_pkg_class(pkg_name)
    else:
        pkg_cls = spack.repo.PATH.get_pkg_class(pkg_name)
    pkg = pkg_cls(pkg_spec)
    return [vkey.string for vkey in pkg.versions.keys()]


def _restrict_to_version(versions, idx):
    """Return a version constraint that excludes all but
    versions[idx]. Requires versions to be sorted in descending
    order."""
    if idx == 0:
        return ":" + versions[1]
    elif idx == len(versions) - 1:
        return versions[-2] + ":"
    else:
        return ":" + versions[idx + 1] + "," + versions[idx - 1] + ":"


AVAILABLE_ONEAPI_VERSIONS = _get_pkg_versions("intel-oneapi-compilers")


class Neso(CMakePackage):
    """This is a test implmentation of a PIC solver for 1+1D Vlasov
    Poisson, written in C++/DPC++. This is primarily designed to test
    the use of multiple repos/workflows for different code
    components."""

    homepage = "https://github.com/ExCALIBUR-NEPTUNE"
    git = "https://github.com/ExCALIBUR-NEPTUNE/NESO"

    maintainers = ["jwscook", "will-saunders-ukaea", "cmacmackin"]

    version("working", branch="main")
    version("main", branch="main")

    variant(
        "sanitizer",
        description="The sanitizers to compile with",
        values=("none", "address", "leak", "thread", "memory", "undefined_behaviour"),
        default="none",
        multi=True,
        validator=_validate_sanitizer_variant,
    )
    variant(
        "coverage", default=False, description="Enable coverage reporting for GCC/Clang"
    )
    variant("nvcxx", default=False, description="Enable compilation using nvcxx")

    # Some SYCL packages require a specific run-time environment to be set
    depends_on("sycl", type=("build", "link"))
    depends_on("intel-oneapi-dpl", when="^dpcpp", type="link")
    depends_on("fftw-api", type="link")
<<<<<<< HEAD
    depends_on("nektar@5.2.0-2022-09-03+compflow_solver", type="link", when="@0.1")
    depends_on("nektar@5.4.0+compflow_solver", type="link", when="@main")
    depends_on("nektar@5.4.0+compflow_solver", type="link", when="@working")
    depends_on("cmake@3.14:", type="build")
=======
    depends_on("nektar@5.3.0-2022-09-03:+compflow_solver", type="link")
    depends_on("cmake@3.24:", type="build")
>>>>>>> 97e1487b
    depends_on("boost@1.74:", type="test")
    depends_on("googletest+gmock", type="link")
    depends_on("neso-particles")
    depends_on("mpi", type=("build", "run"))

    conflicts("%dpcpp", msg="Use oneapi compilers instead of dpcpp driver.")
    conflicts("^dpcpp", when="%gcc", msg="DPC++ can only be used with Intel oneAPI compilers.")
    conflicts("+nvcxx", when="%oneapi", msg="Nvidia compilation option can only be used with gcc compilers")
    # Should only use MKL with the same release of OneAPI
    # compilers. Ideally this would have been set in the MKL package
    # itself.
    for idx, v in enumerate(AVAILABLE_ONEAPI_VERSIONS):
        conflicts(
            "^intel-oneapi-mkl@" + _restrict_to_version(AVAILABLE_ONEAPI_VERSIONS, idx),
            when="%oneapi@" + v,
            msg="OneAPI compilers and MKL must be from the same release.",
        )

    def cmake_args(self):
        # Ideally we would only build the tests when Spack is going to
        # run them. However, Spack's testing is currently broken in
        # environments (see
        # https://github.com/spack/spack/issues/29447), so we we will
        # build the tests unconditionally until that is resolved.
        #
        # TODO: Fix, issue NESO#128
        args = [
            # self.define("ENABLE_NESO_TESTS", self.run_tests),
            self.define_from_variant("ENABLE_COVERAGE", "coverage"),
        ]

        for value in self.spec.variants["sanitizer"].value:
            if value != "none":
                args.append(f"-DENABLE_SANITIZER_{value.upper()}=ON")
        if "intel" in self.spec["mpi"].name:
            if "I_MPI_FABRICS" not in environ:
                warn(
                    "The intel mpi specific environment variable, I_MPI_FABRICS, has not been set and an intel-MPI build will fail. If you are developing on an unmanaged-HPC machine, i.e. locally on your workstation, a sensible default `export I_MPI_FABRICS=shm`. Information can be found on the intel documentation pages https://tinyurl.com/33w8x8wp.",
                    UserWarning,
                    stacklevel=1,
                )
        for depspec in self.spec.dependencies():
            for dep in depspec.dependents():
                if "sycl" in dep:
                    if "SYCL_DEVICE_FILTER" not in environ:
                        warn(
                            "The environment variable SYCL_DEVICE_FILTER is not set and the code may not run as intended in this environment. A sensible default for running on the cpu is `export SYCL_DEVICE_FILTER=host`. For more information please see e.g. https://tinyurl.com/y37672as.",
                            UserWarning,
                            stacklevel=1,
                        )

                    break

        if "+nvcxx" in self.spec:
            args.append("-DHIPSYCL_TARGETS=cuda-nvcxx")
            args.append("-DSYCL_DEVICE_FILTER=GPU")

        return args<|MERGE_RESOLUTION|>--- conflicted
+++ resolved
@@ -87,15 +87,8 @@
     depends_on("sycl", type=("build", "link"))
     depends_on("intel-oneapi-dpl", when="^dpcpp", type="link")
     depends_on("fftw-api", type="link")
-<<<<<<< HEAD
-    depends_on("nektar@5.2.0-2022-09-03+compflow_solver", type="link", when="@0.1")
-    depends_on("nektar@5.4.0+compflow_solver", type="link", when="@main")
-    depends_on("nektar@5.4.0+compflow_solver", type="link", when="@working")
-    depends_on("cmake@3.14:", type="build")
-=======
     depends_on("nektar@5.3.0-2022-09-03:+compflow_solver", type="link")
     depends_on("cmake@3.24:", type="build")
->>>>>>> 97e1487b
     depends_on("boost@1.74:", type="test")
     depends_on("googletest+gmock", type="link")
     depends_on("neso-particles")
