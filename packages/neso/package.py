--- conflicted
+++ resolved
@@ -95,17 +95,19 @@
         default=False,
         description="Deprecated, please use '^neso.adaptivecpp compilationflow=cuda-nvcxx' instead. Enable compilation using nvcxx",
     )
-<<<<<<< HEAD
-=======
     variant(
         "cwipi",
         default=False,
         description="Enables CWIPI support in Nektar++ and builds CWIPI-dependent examples",
     )
-    variant("nvcxx", default=False, description="Enable compilation using nvcxx")
->>>>>>> 75b28b57
-
-    variant("libonly", default=False, description="Only compiles the library elements and not the solvers or tests")
+    variant(
+        "nvcxx", default=False, description="Enable compilation using nvcxx"
+    )
+    variant(
+        "libonly",
+        default=False,
+        description="Only compiles the library elements and not the solvers or tests",
+    )
 
     # Some SYCL packages require a specific run-time environment to be set
     depends_on("sycl", type=("build", "link"))
@@ -117,15 +119,9 @@
     depends_on("neso-particles")
     depends_on("mpi", type=("build", "run"))
 
-<<<<<<< HEAD
     # backwards compatibility and workarounds for intel packaging
     depends_on("neso.adaptivecpp compilationflow=cuda-nvcxx", when="+nvcxx")
-    conflicts("%dpcpp", msg="Use oneapi compilers instead of dpcpp driver.")
-    conflicts(
-        "^dpcpp",
-        when="%gcc",
-        msg="DPC++ can only be used with Intel oneAPI compilers.",
-=======
+
     # Nektar++ dependency
     nektar_base_spec = "nektar@5.3.0-2022-09-03:+compflow_solver"
     depends_on(nektar_base_spec, when="~cwipi", type="link")
@@ -133,8 +129,9 @@
 
     conflicts("%dpcpp", msg="Use oneapi compilers instead of dpcpp driver.")
     conflicts(
-        "^dpcpp", when="%gcc", msg="DPC++ can only be used with Intel oneAPI compilers."
->>>>>>> 75b28b57
+        "^dpcpp",
+        when="%gcc",
+        msg="DPC++ can only be used with Intel oneAPI compilers.",
     )
     conflicts(
         "+nvcxx",
@@ -175,30 +172,9 @@
                     UserWarning,
                     stacklevel=1,
                 )
-<<<<<<< HEAD
-=======
-        for depspec in self.spec.dependencies():
-            for dep in depspec.dependents():
-                if "sycl" in dep:
-                    if "SYCL_DEVICE_FILTER" not in environ:
-                        warn(
-                            "The environment variable SYCL_DEVICE_FILTER is not set and the code may not run as intended in this environment. A sensible default for running on the cpu is `export SYCL_DEVICE_FILTER=host`. For more information please see e.g. https://tinyurl.com/y37672as.",
-                            UserWarning,
-                            stacklevel=1,
-                        )
-
-                    break
 
         if "+cwipi" in self.spec:
             args.append("-DNESO_BUILD_CWIPI_EXAMPLES=ON")
-
-        if "+nvcxx" in self.spec:
-            if "^hipsycl" in self.spec:
-                args.append("-DHIPSYCL_TARGETS=cuda-nvcxx")
-            elif "^adaptivecpp" in self.spec:
-                args.append("-DACPP_TARGETS=cuda-nvcxx")
-            args.append("-DSYCL_DEVICE_FILTER=GPU")
->>>>>>> 75b28b57
 
         if "+libonly" in self.spec:
             args.append("-DNESO_BUILD_SOLVERS=OFF")
